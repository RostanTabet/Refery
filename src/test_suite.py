import argparse
import enum
import pathlib
import subprocess
import sys
import time
from dataclasses import dataclass, field
from enum import Enum
from typing import List, Optional

import junit_xml as jxml
import yaml
from colorama import Fore, Style

import src.custom_io as io
from src.prettify import print, decorate, pretty_assert, pretty_diff, \
    remove_decorations


class OutputMode(Enum):
    """
    The way the output is tested
    They are currently two possible modes:
        - strict: Compare the output with the expected result.
                  If their is are not the same, stop the test
        - exists: Fail if their is an expected output but the tested binary
                  outputs nothing, or if the tested outputs something but
                  nothing was expected.
    """

    STRICT = 'strict',
    EXISTS = 'exists',

    def compare_outputs(self, expected: str, actual: str) -> Optional[str]:
        """
        Compare strings according to the output mode.

        :param expected: The expected output.
        :param actual: The actual output.
        :return: Returns string containing the reason for failure if the comparison fails, else <code>None</code>.
        """

        if self.value[0] == 'exists':
            return 'expected nothing, got something' if expected == '' and actual != '' \
                else 'expected something, got nothing' if expected != '' and actual == '' \
                else None

        return None if expected == actual else pretty_diff(actual, expected)


class TestResult(enum.Enum):
    """
    Result of a test case.
    - SUCCESS indicates that the test was successful.
    - FAILURE indicates that the test failed.
    - ERROR indicates that an internal error occured.
    """
    SUCCESS = 'ok'
    FAILURE = 'ko'
    ERROR = 'error'
    SKIPPED = 'skipped'


class Verbosity(enum.Enum):
    """
    Verbosity of the output.
    - VERBOSE indicates that everything is printed, including the command executed
    - SILENT indicates that only the test results i.e. failure/success are printed
    - NORMAL indicates that everything except the command executed is printed
    """
    VERBOSE = 'verbose'
    SILENT = 'silent'
    NORMAL = 'normal'


@dataclass
class TestCase:
    """
    A test case

    Arguments
    ---------
        binary          Path to the tested binary
        name            The name of the test case
        args            (optional) The arguments passed to the executable
        ref             (optional) Path to a binary with the expected outputs
        stdin           (optional) String to pass in the standard input
        stdout          (optional) Expected standard output
        stderr          (optional) Expected standard error
        exit_code       (optional) Expected exit code
        stdout_mode     See `OutputMode` - defaults to STRICT
        stderr_mode     See `OutputMode` - defaults STRICT
        skipped         (optional) Indicates if the test is ignored
        timeout         (optional) Timeout in seconds
    """

    binary: pathlib.Path
    name: str

    args: List[str] = field(default_factory=lambda: [])
    ref: str = None

    stdin: Optional[str] = None
    stdout: Optional[str] = None
    stderr: Optional[str] = None
    exit_code: Optional[int] = None

    stdout_mode: OutputMode = OutputMode.STRICT
    stderr_mode: OutputMode = OutputMode.STRICT

    skipped: bool = False
    timeout: Optional[float] = None

    def __post_init__(self):
        if isinstance(self.binary, str):
            self.binary = pathlib.Path(self.binary).resolve()
        if isinstance(self.stdout_mode, str):
            self.stderr_mode = OutputMode[self.stdout_mode.upper()]
        if isinstance(self.stderr_mode, str):
            self.stderr_mode = OutputMode[self.stderr_mode.upper()]

        # The ref overrides undefined outputs
        if self.ref is not None:
            ref = pathlib.Path(self.ref).resolve()
            process = subprocess.Popen(
                [ref, *self.args],
                stdin=subprocess.PIPE if self.stdin is not None else None,
                stdout=subprocess.PIPE,
                stderr=subprocess.PIPE
            )
            if self.stdin is not None:
                process.stdin.write(self.stdin.encode())
                process.stdin.close()
            process.wait()

            self.stdout = process.stdout.read().decode() \
                if self.stdout is None else self.stdout
            self.stderr = process.stderr.read().decode() \
                if self.stderr is None else self.stderr
            self.exit_code = process.returncode \
                if self.exit_code is None else self.exit_code

    @staticmethod
    def _print_command(name: str, args: List[str]):
        """
        Print a command execution

        :param name: Name of the command
        :param args: Arguments passed to the command
        """

        decorations = (Style.DIM,)
        print('$', name, end='\t', decorations=decorations)
        if len(args) != 0:
            print(end=' ')
            escaped = [arg if ' ' not in arg else f'"{arg}"' for arg in args]
            print(' '.join(escaped), decorations=decorations, end='')
        print()

    def run(self, verbosity: Verbosity) -> TestResult:
        """
        Run the test case.

        :param verbosity: Output's verbosity.
        :return: A <code>TestResult</code> representing the outcome of the test.
        """

        if self.skipped:
            return TestResult.SKIPPED
<<<<<<< HEAD

        if verbosity is Verbosity.VERBOSE:
            print('testing:', decorations=(Style.DIM,))
            self._print_command(self.binary.name, self.args)
            if self.ref is not None:
                print('against:', decorations=(Style.DIM,))
                self._print_command(self.ref, self.args)

=======
>>>>>>> 9b88a363
        try:
            process = subprocess.Popen(
                [self.binary, *self.args],
                stdin=subprocess.PIPE,
                stdout=subprocess.PIPE,
                stderr=subprocess.PIPE,
            )
        except FileNotFoundError:
            print(f'{self.binary}: No such file or directory.',
                  decorations=(Fore.RED,))
            return TestResult.ERROR

<<<<<<< HEAD
        if self.stdin is not None:
            process.stdin.write(self.stdin.encode())
            process.stdin.close()
=======
        if verbose:
            print('testing:', decorations=(Style.DIM,))
            self._print_command(self.binary.name, self.args)
            if self.ref is not None:
                print('against:', decorations=(Style.DIM,))
                self._print_command(self.ref, self.args)
>>>>>>> 9b88a363

        try:
            (stdout, stderr) = process.communicate(self.stdin.encode() if self.stdin else None)
        except subprocess.TimeoutExpired:
            process.kill()
            print(f'{self.timeout}s timeout exceeded',
                  decorations=(Style.BRIGHT, Fore.RED))
            return TestResult.FAILURE

        exit_code = process.returncode

        return self.__run_assertions(stdout.decode(), stderr.decode(), exit_code)

    def __run_assertions(self, stdout: str, stderr: str,
                         exit_code: int) -> TestResult:
        passing = True

        # I use & instead of `and` because I don't want any assertion skipped
        if self.stdout is not None:
            passing &= pretty_assert(
                'standard outputs',
                actual=stdout,
                expected=self.stdout,
                compare=self.stdout_mode.compare_outputs
            )
        if self.stderr is not None:
            passing &= pretty_assert(
                'standard errors',
                actual=stderr,
                expected=self.stderr,
                compare=self.stderr_mode.compare_outputs
            )
        if self.exit_code is not None:
            passing &= pretty_assert(
                'exit codes',
                actual=exit_code,
                expected=self.exit_code,
                compare=lambda actual, expected: None if actual == expected
                else f'expected {decorate(expected, Fore.GREEN)}, '
                     f'got {decorate(actual, Fore.RED)}'
            )

        return TestResult.SUCCESS if passing else TestResult.FAILURE


@dataclass
class TestSuite:
    """
    A simple test suite containing test cases.

    Arguments
    ---------
        name        Name of the test suite.
        tests       List of test cases.
        setup       (optional) Command to execute before each test case.
        teardown    (optional) Command to execute after each test case.
        fatal       Indicates if a failure in a test case means an abortion of the runner - defaults to false.
        verbosity   Output's verbosity - defaults to NORMAL
    """

    name: str
    tests: List[TestCase] = field(default_factory=lambda: [])

    setup: Optional[str] = None
    teardown: Optional[str] = None

    fatal: bool = False
    verbosity: Verbosity = Verbosity.NORMAL

    def __post_init__(self):
        self.junit_test_suite = jxml.TestSuite(name=self.name)

    def __setup(self):
        if self.setup is not None:
            subprocess.run(self.setup.split())

    def __teardown(self):
        if self.teardown is not None:
            subprocess.run(self.teardown.split())

    def add_test(self, test: TestCase):
        """Add a test case at the end of the test suite"""

        self.tests.append(test)

    def run(self):
        """
        Run all the tests in the testsuite

        :return: Returns 0 if all tests succeeded, else 1
        """

        print(f"- Running test suite '{self.name}':\n",
              decorations=(Style.BRIGHT, Fore.LIGHTBLUE_EX))

        total = len(self.tests)
        exit_code = 0
        for no, test in enumerate(self.tests):
            # used to align everything
            max_name_length = max(len(test.name) for test in self.tests)
            print(f'{no + 1}/{total}', decorate(test.name, Style.BRIGHT),
                  end=f'{" " * (max_name_length - len(test.name))}\t')

            io.disable_stdout()
            start_time = time.time()

            self.__setup()
            result = test.run(self.verbosity)
            self.__teardown()

            stop_time = time.time()
            elapsed_time = (stop_time - start_time) / 1000
            test_output = sys.stdout.read()
            io.enable_stdout()

            jxml_testcase = jxml.TestCase(
                name=test.name,
                classname=f'{self.name}.{test.name}',
                elapsed_sec=elapsed_time,
            )
            if result == TestResult.SUCCESS:
                print('OK', decorations=(Style.BRIGHT, Fore.LIGHTGREEN_EX))
            elif result == TestResult.FAILURE:
                jxml_testcase.add_failure_info(
                    message='Test failed',
                    output=remove_decorations(test_output),
                )
                print('KO', decorations=(Style.BRIGHT, Fore.LIGHTRED_EX))
                if self.verbosity is not Verbosity.SILENT:
                    print(test_output)
                if self.fatal:
                    raise InterruptedError()
                exit_code = 1
            elif result == TestResult.ERROR:
                jxml_testcase.add_error_info(
                    message='Internal error',
                    output=remove_decorations(test_output),
                )
                print('INTERNAL ERROR',
                      decorations=(Style.BRIGHT, Fore.LIGHTYELLOW_EX))
                if self.verbosity != Verbosity.SILENT:
                    print(test_output)
            elif result == TestResult.SKIPPED:
                jxml_testcase.add_error_info(message='Test skipped')
                print('SKIPPED', decorations=(Style.BRIGHT, Fore.BLUE))
            self.junit_test_suite.test_cases.append(jxml_testcase)

        return exit_code


def get_testsuites():
    """
    Read the arguments from the command line and generate a test suite.

    :return: Returns the generated test suite.
    """

    # 1- Parse the command line arguments
    parser = argparse.ArgumentParser()
    parser.add_argument('--test-file', '-f',
                        type=pathlib.Path, required=True, metavar='<path>',
                        help='Path to the YAML test file.')
    parser.add_argument('--verbosity',
                        type=Verbosity, required=False,
                        default=Verbosity.NORMAL,
                        metavar=f"<{'|'.join([v.value.lower() for v in Verbosity])}>",
                        help="Output's verbosity, defaults to 'normal'.")
    parser.add_argument('--junit-file',
                        type=pathlib.Path, required=False, metavar='<path>',
                        help='Optional path to a JUnit XML file in which to write the output.')

    cmd_args = parser.parse_args()

    # 2- Read the YAML file
    with open(cmd_args.test_file.resolve(), 'r') as file:
        try:
            yaml_content = yaml.safe_load(file)
        except yaml.YAMLError as error:
            print(error, file=sys.stderr)
            exit(1)

    # 3- Setup the tests
    testsuites = []
    defaults = yaml_content['default']
    for yaml_testsuite in yaml_content['testsuites']:
        yaml_testsuite['tests'] = [TestCase(**{**defaults, **test}) for test in
                                   yaml_testsuite['tests']]
        testsuite = TestSuite(verbosity=cmd_args.verbosity, **yaml_testsuite)
        testsuites.append(testsuite)

    return testsuites, cmd_args.junit_file<|MERGE_RESOLUTION|>--- conflicted
+++ resolved
@@ -167,7 +167,6 @@
 
         if self.skipped:
             return TestResult.SKIPPED
-<<<<<<< HEAD
 
         if verbosity is Verbosity.VERBOSE:
             print('testing:', decorations=(Style.DIM,))
@@ -176,8 +175,6 @@
                 print('against:', decorations=(Style.DIM,))
                 self._print_command(self.ref, self.args)
 
-=======
->>>>>>> 9b88a363
         try:
             process = subprocess.Popen(
                 [self.binary, *self.args],
@@ -190,30 +187,18 @@
                   decorations=(Fore.RED,))
             return TestResult.ERROR
 
-<<<<<<< HEAD
-        if self.stdin is not None:
-            process.stdin.write(self.stdin.encode())
-            process.stdin.close()
-=======
-        if verbose:
-            print('testing:', decorations=(Style.DIM,))
-            self._print_command(self.binary.name, self.args)
-            if self.ref is not None:
-                print('against:', decorations=(Style.DIM,))
-                self._print_command(self.ref, self.args)
->>>>>>> 9b88a363
-
         try:
-            (stdout, stderr) = process.communicate(self.stdin.encode() if self.stdin else None)
+            stdin = None if self.stdin is None else self.stdin.encode()
+            stdout, stderr = process.communicate(stdin, timeout=self.timeout)
         except subprocess.TimeoutExpired:
-            process.kill()
             print(f'{self.timeout}s timeout exceeded',
                   decorations=(Style.BRIGHT, Fore.RED))
             return TestResult.FAILURE
 
         exit_code = process.returncode
 
-        return self.__run_assertions(stdout.decode(), stderr.decode(), exit_code)
+        return self.__run_assertions(stdout.decode(), stderr.decode(),
+                                     exit_code)
 
     def __run_assertions(self, stdout: str, stderr: str,
                          exit_code: int) -> TestResult:
@@ -324,6 +309,8 @@
             )
             if result == TestResult.SUCCESS:
                 print('OK', decorations=(Style.BRIGHT, Fore.LIGHTGREEN_EX))
+                if self.verbosity is Verbosity.VERBOSE:
+                    print(test_output)
             elif result == TestResult.FAILURE:
                 jxml_testcase.add_failure_info(
                     message='Test failed',
